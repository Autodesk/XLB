--- conflicted
+++ resolved
@@ -1,27 +1,10 @@
-<<<<<<< HEAD
-from .utils import (
-    downsample_field,
-    save_image,
-    save_fields_vtk,
-    save_BCs_vtk,
-    rotate_geometry,
-    voxelize_stl,
-    axangle2mat,
-    save_fields_hdf5,
-    voxelize_stl_open3d,
-    q_criterion,
-    map_field_vtk,
-    map_field_vtk_interpolator,
-)
-from .mesher import make_cuboid_mesh
-=======
-from .utils import (
-    downsample_field,
-    save_image,
-    save_fields_vtk,
-    save_BCs_vtk,
-    rotate_geometry,
-    voxelize_stl,
-    axangle2mat,
-)
->>>>>>> 06773153
+from .utils import (
+    downsample_field,
+    save_image,
+    save_fields_vtk,
+    save_BCs_vtk,
+    rotate_geometry,
+    voxelize_stl,
+    axangle2mat,
+)
+from .mesher import make_cuboid_mesh