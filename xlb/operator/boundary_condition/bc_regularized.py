"""
Base class for boundary conditions in a LBM simulation.
"""

import jax.numpy as jnp
from jax import jit
import jax.lax as lax
from functools import partial
import warp as wp
from typing import Any, Union, Tuple, Callable
import numpy as np

from xlb.velocity_set.velocity_set import VelocitySet
from xlb.precision_policy import PrecisionPolicy
from xlb.compute_backend import ComputeBackend
from xlb.operator.operator import Operator
from xlb.operator.boundary_condition import ZouHeBC, HelperFunctionsBC
from xlb.operator.macroscopic import SecondMoment as MomentumFlux
from xlb.operator.boundary_masker.mesh_voxelization_method import MeshVoxelizationMethod


class RegularizedBC(ZouHeBC):
    """
    Regularized boundary condition for a lattice Boltzmann method simulation.

    This class implements the regularized boundary condition, which is a non-equilibrium bounce-back boundary condition
    with additional regularization. It can be used to set inflow and outflow boundary conditions with prescribed pressure
    or velocity.

    Attributes
    ----------
    name : str
        The name of the boundary condition. For this class, it is "Regularized".
    Qi : numpy.ndarray
        The Qi tensor, which is used in the regularization of the distribution functions.

    References
    ----------
    Latt, J. (2007). Hydrodynamic limit of lattice Boltzmann equations. PhD thesis, University of Geneva.
    Latt, J., Chopard, B., Malaspinas, O., Deville, M., & Michler, A. (2008). Straight velocity boundaries in the
    lattice Boltzmann method. Physical Review E, 77(5), 056703. doi:10.1103/PhysRevE.77.056703
    """

    def __init__(
        self,
        bc_type,
        profile: Callable = None,
        prescribed_value: Union[float, Tuple[float, ...], np.ndarray] = None,
        velocity_set: VelocitySet = None,
        precision_policy: PrecisionPolicy = None,
        compute_backend: ComputeBackend = None,
        indices=None,
        mesh_vertices=None,
        voxelization_method: MeshVoxelizationMethod = None,
    ):
        # Call the parent constructor
        super().__init__(
            bc_type,
            profile,
            prescribed_value,
            velocity_set,
            precision_policy,
            compute_backend,
            indices,
            mesh_vertices,
            voxelization_method,
        )
        self.momentum_flux = MomentumFlux()

    @partial(jit, static_argnums=(0,), inline=True)
    def regularize_fpop(self, fpop, feq):
        """
        Regularizes the distribution functions by adding non-equilibrium contributions based on second moments of fpop.

        Parameters
        ----------
        fpop : jax.numpy.ndarray
            The distribution functions.
        feq : jax.numpy.ndarray
            The equilibrium distribution functions.

        Returns
        -------
        jax.numpy.ndarray
            The regularized distribution functions.
        """
        # Qi = cc - cs^2*I
        dim = self.velocity_set.d
        weights = self.velocity_set.w[(slice(None),) + (None,) * dim]
        Qi = jnp.array(self.velocity_set.qi, dtype=self.compute_dtype)

        # Compute momentum flux of off-equilibrium populations for regularization: Pi^1 = Pi^{neq}
        f_neq = fpop - feq
        PiNeq = self.momentum_flux(f_neq)
        # PiNeq = self.momentum_flux(fpop) - self.momentum_flux(feq)

        # Compute double dot product Qi:Pi1
        # QiPi1 = np.zeros_like(fpop)
        # Pi1 = PiNeq
        QiPi1 = jnp.tensordot(Qi, PiNeq, axes=(1, 0))

        # assign all populations based on eq 45 of Latt et al (2008)
        # fneq ~ f^1
        fpop1 = 9.0 / 2.0 * weights * QiPi1
        fpop_regularized = feq + fpop1
        return fpop_regularized

    @Operator.register_backend(ComputeBackend.JAX)
    @partial(jit, static_argnums=(0))
    def jax_implementation(self, f_pre, f_post, bc_mask, missing_mask):
        # creat a mask to slice boundary cells
        boundary = bc_mask == self.id
        new_shape = (self.velocity_set.q,) + boundary.shape[1:]
        boundary = lax.broadcast_in_dim(boundary, new_shape, tuple(range(self.velocity_set.d + 1)))

        # compute the equilibrium based on prescribed values and the type of BC
        feq = self.calculate_equilibrium(f_post, missing_mask)

        # set the unknown f populations based on the non-equilibrium bounce-back method
        f_post_bd = self.bounceback_nonequilibrium(f_post, feq, missing_mask)

        # Regularize the boundary fpop
        f_post_bd = self.regularize_fpop(f_post_bd, feq)

        # apply bc
        f_post = jnp.where(boundary, f_post_bd, f_post)
        return f_post

    def _construct_warp(self):
        # load helper functions. Always use warp backend for helper functions as it may also be called by the Neon backend.
        bc_helper = HelperFunctionsBC(velocity_set=self.velocity_set, precision_policy=self.precision_policy, compute_backend=ComputeBackend.WARP)
        # Set local constants
        _d = self.velocity_set.d
        lattice_central_index = self.velocity_set.center_index

        @wp.func
        def functional_velocity(
            index: Any,
            timestep: Any,
            missing_mask: Any,
            f_0: Any,
            f_1: Any,
            f_pre: Any,
            f_post: Any,
        ):
            # Post-streaming values are only modified at missing direction
            _f = f_post

            # Find normal vector
            normals = bc_helper.get_normal_vectors(missing_mask)

            # Find the value of u from the missing directions
            # Since we are only considering normal velocity, we only need to find one value (stored at the center of f_1)
            # Create velocity vector by multiplying the prescribed value with the normal vector
<<<<<<< HEAD
            prescribed_value = decode_lattice_center_value(index, f_1)
=======
            prescribed_value = self.compute_dtype(f_1[0, index[0], index[1], index[2]])
>>>>>>> 153e16aa
            _u = -prescribed_value * normals

            # calculate rho
            fsum = bc_helper.get_bc_fsum(_f, missing_mask)
            unormal = self.compute_dtype(0.0)
            for d in range(_d):
                unormal += _u[d] * normals[d]
            _rho = fsum / (self.compute_dtype(1.0) + unormal)

            # impose non-equilibrium bounceback
            feq = self.equilibrium_operator.warp_functional(_rho, _u)
            _f = bc_helper.bounceback_nonequilibrium(_f, feq, missing_mask)

            # Regularize the boundary fpop
            _f = bc_helper.regularize_fpop(_f, feq)
            return _f

        @wp.func
        def functional_pressure(
            index: Any,
            timestep: Any,
            missing_mask: Any,
            f_0: Any,
            f_1: Any,
            f_pre: Any,
            f_post: Any,
        ):
            # Post-streaming values are only modified at missing direction
            _f = f_post

            # Find normal vector
            normals = bc_helper.get_normal_vectors(missing_mask)

            # Find the value of rho from the missing directions
            # Since we need only one scalar value, we only need to find one value (stored at the center of f_1)
            _rho = decode_lattice_center_value(index, f_1)

            # calculate velocity
            fsum = bc_helper.get_bc_fsum(_f, missing_mask)
            unormal = -self.compute_dtype(1.0) + fsum / _rho
            _u = unormal * normals

            # impose non-equilibrium bounceback
            feq = self.equilibrium_operator.warp_functional(_rho, _u)
            _f = bc_helper.bounceback_nonequilibrium(_f, feq, missing_mask)

            # Regularize the boundary fpop
            _f = bc_helper.regularize_fpop(_f, feq)
            return _f

        @wp.func
        def decode_lattice_center_value(index: Any, f_1: Any):
            """
            Decode the encoded values needed for the boundary condition treatment from the center location in f_1.
            """
            if wp.static(self.compute_backend == ComputeBackend.WARP):
                value = f_1[lattice_central_index, index[0], index[1], index[2]]
            else:
                # Note: in Neon case, f_1 is a pointer to the field not the actual data.
                value = wp.neon_read(f_1, index, lattice_central_index)
            return self.compute_dtype(value)

        if self.bc_type == "velocity":
            functional = functional_velocity
        elif self.bc_type == "pressure":
            functional = functional_pressure
        kernel = self._construct_kernel(functional)

        return functional, kernel

    @Operator.register_backend(ComputeBackend.WARP)
    def warp_implementation(self, f_pre, f_post, bc_mask, missing_mask):
        # Launch the warp kernel
        wp.launch(
            self.warp_kernel,
            inputs=[f_pre, f_post, bc_mask, missing_mask],
            dim=f_pre.shape[1:],
        )
        return f_post<|MERGE_RESOLUTION|>--- conflicted
+++ resolved
@@ -152,11 +152,7 @@
             # Find the value of u from the missing directions
             # Since we are only considering normal velocity, we only need to find one value (stored at the center of f_1)
             # Create velocity vector by multiplying the prescribed value with the normal vector
-<<<<<<< HEAD
             prescribed_value = decode_lattice_center_value(index, f_1)
-=======
-            prescribed_value = self.compute_dtype(f_1[0, index[0], index[1], index[2]])
->>>>>>> 153e16aa
             _u = -prescribed_value * normals
 
             # calculate rho
