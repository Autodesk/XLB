from jax import jit
from functools import partial
import warp as wp
from typing import Any, Union, Tuple, Callable
import numpy as np

from xlb.velocity_set.velocity_set import VelocitySet
from xlb.precision_policy import PrecisionPolicy
from xlb.compute_backend import ComputeBackend
from xlb.operator.operator import Operator
from xlb.operator.macroscopic import Macroscopic
from xlb.operator.equilibrium import QuadraticEquilibrium
from xlb.operator.boundary_condition.boundary_condition import (
    ImplementationStep,
    BoundaryCondition,
    HelperFunctionsBC,
)
from xlb.operator.boundary_masker.mesh_voxelization_method import MeshVoxelizationMethod


class HybridBC(BoundaryCondition):
    """
    The hybrid BC methods in this boundary condition have been originally developed by H. Salehipour and are inspired from
    various previous publications, in particular [1]. The reformulations are aimed to provide local formulations that are
    computationally efficient and numerically stable at high Reynolds numbers.

    [1] Dorschner, B., Chikatamarla, S. S., Bösch, F., & Karlin, I. V. (2015). Grad's approximation for moving and
        stationary walls in entropic lattice Boltzmann simulations. Journal of Computational Physics, 295, 340-354.
    """

    def __init__(
        self,
        bc_method,
        profile: Callable = None,
        prescribed_value: Union[float, Tuple[float, ...], np.ndarray] = None,
        velocity_set: VelocitySet = None,
        precision_policy: PrecisionPolicy = None,
        compute_backend: ComputeBackend = None,
        indices=None,
        mesh_vertices=None,
        voxelization_method: MeshVoxelizationMethod = None,
        use_mesh_distance=False,
    ):
        assert bc_method in [
            "bounceback_regularized",
            "bounceback_grads",
            "nonequilibrium_regularized",
        ], f"type = {bc_method} not supported! Use 'bounceback_regularized', 'bounceback_grads' or 'nonequilibrium_regularized'."
        self.bc_method = bc_method

        # Call the parent constructor
        super().__init__(
            ImplementationStep.STREAMING,
            velocity_set,
            precision_policy,
            compute_backend,
            indices,
            mesh_vertices,
            voxelization_method,
        )

<<<<<<< HEAD
        assert self.compute_backend == ComputeBackend.WARP or ComputeBackend.NEON
        "This BC is currently not supported by JAX backend!"

        # Instantiate the operator for computing macroscopic values
        # Explicitly using the WARP backend for these operators as they may also be called by the Neon backend.
        self.macroscopic = Macroscopic(compute_backend=ComputeBackend.WARP)
        self.zero_moment = ZeroMoment(compute_backend=ComputeBackend.WARP)
        self.equilibrium = QuadraticEquilibrium(compute_backend=ComputeBackend.WARP)
=======
        # Check if the compute backend is Warp
        assert self.compute_backend == ComputeBackend.WARP, "This BC is currently only implemented with the Warp backend!"

        # Instantiate the operator for computing macroscopic values
        self.macroscopic = Macroscopic()
        self.equilibrium = QuadraticEquilibrium()
>>>>>>> 06773153

        # This BC class accepts both constant prescribed values of velocity with keyword "prescribed_value" or
        # velocity profiles given by keyword "profile" which must be a callable function.
        self.profile = profile

        # A flag to enable moving wall treatment when either "prescribed_value" or "profile" are provided.
        self.needs_moving_wall_treatment = False

        if (profile is not None) or (prescribed_value is not None):
            self.needs_moving_wall_treatment = True

        # Handle no-slip BCs if neither prescribed_value or profile are provided.
        if prescribed_value is None and profile is None:
            print(f"WARNING! Assuming no-slip condition for BC type = {self.__class__.__name__}_{self.bc_method}!")
            prescribed_value = [0, 0, 0]

        # Handle prescribed value if provided
        if prescribed_value is not None:
            if profile is not None:
                raise ValueError("Cannot specify both profile and prescribed_value")

            # Ensure prescribed_value is a NumPy array of floats
            if isinstance(prescribed_value, (tuple, list, np.ndarray)):
                prescribed_value = np.asarray(prescribed_value, dtype=np.float64)
            else:
                raise ValueError("Velocity prescribed_value must be a tuple, list, or array")

            # Handle 2D velocity sets
            if self.velocity_set.d == 2:
                assert len(prescribed_value) == 2, "For 2D velocity set, prescribed_value must be a tuple or array of length 2!"
                prescribed_value = np.array([prescribed_value[0], prescribed_value[1], 0.0], dtype=np.float64)

            # create a constant prescribed profile
            prescribed_value = wp.vec(3, dtype=self.compute_dtype)(prescribed_value)

            @wp.func
            def prescribed_profile_warp(index: Any, time: Any):
                return wp.vec3(prescribed_value[0], prescribed_value[1], prescribed_value[2])

            self.profile = prescribed_profile_warp

        # Set whether this BC needs mesh distance
        self.needs_mesh_distance = use_mesh_distance

        # This BC needs normalized distance to the mesh
        if self.needs_mesh_distance:
            # This BC needs auxiliary data recovery after streaming
            self.needs_aux_recovery = True

        # If this BC is defined using indices, it would need padding in order to find missing directions
        # when imposed on a geometry that is in the domain interior
        if self.mesh_vertices is None:
            assert self.indices is not None
            assert self.needs_mesh_distance is False, 'To use mesh distance, please provide the mesh vertices using keyword "mesh_vertices"!'
            assert self.voxelization_method is None, "Voxelization method is only applicable when using mesh vertices!"
            self.needs_padding = True
<<<<<<< HEAD

        # Raise error if used for 2d examples:
        if self.velocity_set.d == 2:
            raise NotImplementedError("This BC is not implemented in 2D!")

        # Define BC helper functions. Explicitly using the WARP backend for helper functions as it may also be called by the Neon backend.
        self.bc_helper = HelperFunctionsBC(
            velocity_set=self.velocity_set,
            precision_policy=self.precision_policy,
            compute_backend=ComputeBackend.WARP,
            distance_decoder_function=self._construct_distance_decoder_function(),
        )

        # if indices is not None:
        #     # this BC would be limited to stationary boundaries
        #     # assert mesh_vertices is None
        # if mesh_vertices is not None:
        #     # this BC would be applicable for stationary and moving boundaries
        #     assert indices is None
        #     if mesh_velocity_function is not None:
        #         # mesh is moving and/or deforming
=======
        else:
            assert self.indices is None, "Cannot use indices with mesh vertices! Please provide mesh vertices only."
>>>>>>> 06773153

    @Operator.register_backend(ComputeBackend.JAX)
    @partial(jit, static_argnums=(0))
    def jax_implementation(self, f_pre, f_post, bc_mask, missing_mask):
        raise NotImplementedError(f"Operation {self.__class__.__name__} not implemented in JAX!")

<<<<<<< HEAD
    def _construct_distance_decoder_function(self):
        """
        Constructs the distance decoder function for this BC.
        """
        # Get the opposite indices for the velocity set
        _opp_indices = self.velocity_set.opp_indices

        # Define the distance decoder function for this BC
        if self.compute_backend == ComputeBackend.WARP:

            @wp.func
            def distance_decoder_function(f_1: Any, index: Any, direction: Any):
                return f_1[_opp_indices[direction], index[0], index[1], index[2]]

        elif self.compute_backend == ComputeBackend.NEON:

            @wp.func
            def distance_decoder_function(f_1_pn: Any, index: Any, direction: Any):
                return wp.neon_read(f_1_pn, index, _opp_indices[direction])

        return distance_decoder_function

    def _construct_warp(self):
=======
    def _construct_warp(self):
        # load helper functions
        bc_helper = HelperFunctionsBC(velocity_set=self.velocity_set, precision_policy=self.precision_policy, compute_backend=self.compute_backend)

>>>>>>> 06773153
        # Construct the functionals for this BC
        @wp.func
        def hybrid_bounceback_regularized(
            index: Any,
            timestep: Any,
            _missing_mask: Any,
            f_0: Any,
            f_1: Any,
            f_pre: Any,
            f_post: Any,
        ):
            # Using regularization technique [1] to represent fpop using macroscopic values derived from interpolated bounceback scheme of [2].
            # missing data in lattice Boltzmann.
            # [1] Latt, J., Chopard, B., Malaspinas, O., Deville, M., Michler, A., 2008. Straight velocity
            #     boundaries in the lattice Boltzmann method. Physical Review E 77, 056703.
            # [2] Yu, D., Mei, R., Shyy, W., 2003. A unified boundary treatment in lattice boltzmann method,
            #     in: 41st aerospace sciences meeting and exhibit, p. 953.

            # Apply interpolated bounceback first to find missing populations at the boundary
            u_wall = self.profile(index, timestep)
            f_post = self.bc_helper.interpolated_bounceback(
                index,
                _missing_mask,
                f_0,
                f_1,
                f_pre,
                f_post,
                u_wall,
                wp.static(self.needs_moving_wall_treatment),
                wp.static(self.needs_mesh_distance),
            )

            # Compute density, velocity using all f_post-streaming values
            rho, u = self.macroscopic.warp_functional(f_post)

            # Regularize the resulting populations
            feq = self.equilibrium.warp_functional(rho, u)
            f_post = self.bc_helper.regularize_fpop(f_post, feq)
            return f_post

        @wp.func
        def hybrid_bounceback_grads(
            index: Any,
            timestep: Any,
            _missing_mask: Any,
            f_0: Any,
            f_1: Any,
            f_pre: Any,
            f_post: Any,
        ):
            # Using Grad's approximation [1] to represent fpop using macroscopic values derived from interpolated bounceback scheme of [2].
            # missing data in lattice Boltzmann.
            # [1] Dorschner, B., Chikatamarla, S. S., Bösch, F., & Karlin, I. V. (2015). Grad's approximation for moving and
            #    stationary walls in entropic lattice Boltzmann simulations. Journal of Computational Physics, 295, 340-354.
            # [2] Yu, D., Mei, R., Shyy, W., 2003. A unified boundary treatment in lattice boltzmann method,
            #     in: 41st aerospace sciences meeting and exhibit, p. 953.

            # Apply interpolated bounceback first to find missing populations at the boundary
            u_wall = self.profile(index, timestep)
            f_post = self.bc_helper.interpolated_bounceback(
                index,
                _missing_mask,
                f_0,
                f_1,
                f_pre,
                f_post,
                u_wall,
                wp.static(self.needs_moving_wall_treatment),
                wp.static(self.needs_mesh_distance),
            )

            # Compute density, velocity using all f_post-streaming values
            rho, u = self.macroscopic.warp_functional(f_post)

<<<<<<< HEAD
            # Compute Grad's appriximation using full equation as in Eq (10) of Dorschner et al.
            f_post = self.bc_helper.grads_approximate_fpop(_missing_mask, rho, u, f_post)
=======
            # Compute Grad's approximation using full equation as in Eq (10) of Dorschner et al.
            f_post = bc_helper.grads_approximate_fpop(_missing_mask, rho, u, f_post)
>>>>>>> 06773153
            return f_post

        @wp.func
        def hybrid_nonequilibrium_regularized(
            index: Any,
            timestep: Any,
            _missing_mask: Any,
            f_0: Any,
            f_1: Any,
            f_pre: Any,
            f_post: Any,
        ):
            # This boundary condition uses the method of Tao et al (2018) [1] to get unknown populations on curved boundaries (denoted here by
            # interpolated_nonequilibrium_bounceback method). To further stabilize this BC, we add regularization technique of [2].
            # [1] Tao, Shi, et al. "One-point second-order curved boundary condition for lattice Boltzmann simulation of suspended particles."
            #     Computers & Mathematics with Applications 76.7 (2018): 1593-1607.
            # [2] Latt, J., Chopard, B., Malaspinas, O., Deville, M., Michler, A., 2008. Straight velocity
            #     boundaries in the lattice Boltzmann method. Physical Review E 77, 056703.

            # Apply interpolated bounceback first to find missing populations at the boundary
            u_wall = self.profile(index, timestep)
            f_post = self.bc_helper.interpolated_nonequilibrium_bounceback(
                index,
                _missing_mask,
                f_0,
                f_1,
                f_pre,
                f_post,
                u_wall,
                wp.static(self.needs_moving_wall_treatment),
                wp.static(self.needs_mesh_distance),
            )

            # Compute density, velocity using all f_post-streaming values
            rho, u = self.macroscopic.warp_functional(f_post)

            # Regularize the resulting populations
            feq = self.equilibrium.warp_functional(rho, u)
            f_post = self.bc_helper.regularize_fpop(f_post, feq)
            return f_post

        if self.bc_method == "bounceback_regularized":
            functional = hybrid_bounceback_regularized
        elif self.bc_method == "bounceback_grads":
            functional = hybrid_bounceback_grads
        elif self.bc_method == "nonequilibrium_regularized":
            functional = hybrid_nonequilibrium_regularized

        kernel = self._construct_kernel(functional)

        return functional, kernel

    @Operator.register_backend(ComputeBackend.WARP)
    def warp_implementation(self, f_pre, f_post, bc_mask, _missing_mask):
        # Launch the warp kernel
        wp.launch(
            self.warp_kernel,
            inputs=[f_pre, f_post, bc_mask, _missing_mask],
            dim=f_pre.shape[1:],
        )
        return f_post

    def _construct_neon(self):
        functional, _ = self._construct_warp()
        return functional, None

    @Operator.register_backend(ComputeBackend.NEON)
    def neon_implementation(self, f_pre, f_post, bc_mask, missing_mask):
        # rise exception as this feature is not implemented yet
        raise NotImplementedError("This feature is not implemented in XLB with the NEON backend yet.")<|MERGE_RESOLUTION|>--- conflicted
+++ resolved
@@ -59,23 +59,13 @@
             voxelization_method,
         )
 
-<<<<<<< HEAD
-        assert self.compute_backend == ComputeBackend.WARP or ComputeBackend.NEON
-        "This BC is currently not supported by JAX backend!"
+        # Check if the compute backend is Warp
+        assert self.compute_backend == ComputeBackend.WARP or ComputeBackend.NEON, "This BC is currently not supported by JAX backend!"
 
         # Instantiate the operator for computing macroscopic values
         # Explicitly using the WARP backend for these operators as they may also be called by the Neon backend.
         self.macroscopic = Macroscopic(compute_backend=ComputeBackend.WARP)
-        self.zero_moment = ZeroMoment(compute_backend=ComputeBackend.WARP)
         self.equilibrium = QuadraticEquilibrium(compute_backend=ComputeBackend.WARP)
-=======
-        # Check if the compute backend is Warp
-        assert self.compute_backend == ComputeBackend.WARP, "This BC is currently only implemented with the Warp backend!"
-
-        # Instantiate the operator for computing macroscopic values
-        self.macroscopic = Macroscopic()
-        self.equilibrium = QuadraticEquilibrium()
->>>>>>> 06773153
 
         # This BC class accepts both constant prescribed values of velocity with keyword "prescribed_value" or
         # velocity profiles given by keyword "profile" which must be a callable function.
@@ -132,11 +122,8 @@
             assert self.needs_mesh_distance is False, 'To use mesh distance, please provide the mesh vertices using keyword "mesh_vertices"!'
             assert self.voxelization_method is None, "Voxelization method is only applicable when using mesh vertices!"
             self.needs_padding = True
-<<<<<<< HEAD
-
-        # Raise error if used for 2d examples:
-        if self.velocity_set.d == 2:
-            raise NotImplementedError("This BC is not implemented in 2D!")
+        else:
+            assert self.indices is None, "Cannot use indices with mesh vertices! Please provide mesh vertices only."
 
         # Define BC helper functions. Explicitly using the WARP backend for helper functions as it may also be called by the Neon backend.
         self.bc_helper = HelperFunctionsBC(
@@ -146,25 +133,15 @@
             distance_decoder_function=self._construct_distance_decoder_function(),
         )
 
-        # if indices is not None:
-        #     # this BC would be limited to stationary boundaries
-        #     # assert mesh_vertices is None
-        # if mesh_vertices is not None:
-        #     # this BC would be applicable for stationary and moving boundaries
-        #     assert indices is None
-        #     if mesh_velocity_function is not None:
-        #         # mesh is moving and/or deforming
-=======
-        else:
-            assert self.indices is None, "Cannot use indices with mesh vertices! Please provide mesh vertices only."
->>>>>>> 06773153
+        # Raise error if used for 2d examples:
+        if self.velocity_set.d == 2:
+            raise NotImplementedError("This BC is not implemented in 2D!")
 
     @Operator.register_backend(ComputeBackend.JAX)
     @partial(jit, static_argnums=(0))
     def jax_implementation(self, f_pre, f_post, bc_mask, missing_mask):
         raise NotImplementedError(f"Operation {self.__class__.__name__} not implemented in JAX!")
 
-<<<<<<< HEAD
     def _construct_distance_decoder_function(self):
         """
         Constructs the distance decoder function for this BC.
@@ -188,12 +165,6 @@
         return distance_decoder_function
 
     def _construct_warp(self):
-=======
-    def _construct_warp(self):
-        # load helper functions
-        bc_helper = HelperFunctionsBC(velocity_set=self.velocity_set, precision_policy=self.precision_policy, compute_backend=self.compute_backend)
-
->>>>>>> 06773153
         # Construct the functionals for this BC
         @wp.func
         def hybrid_bounceback_regularized(
@@ -268,13 +239,8 @@
             # Compute density, velocity using all f_post-streaming values
             rho, u = self.macroscopic.warp_functional(f_post)
 
-<<<<<<< HEAD
-            # Compute Grad's appriximation using full equation as in Eq (10) of Dorschner et al.
+            # Compute Grad's approximation using full equation as in Eq (10) of Dorschner et al.
             f_post = self.bc_helper.grads_approximate_fpop(_missing_mask, rho, u, f_post)
-=======
-            # Compute Grad's approximation using full equation as in Eq (10) of Dorschner et al.
-            f_post = bc_helper.grads_approximate_fpop(_missing_mask, rho, u, f_post)
->>>>>>> 06773153
             return f_post
 
         @wp.func
