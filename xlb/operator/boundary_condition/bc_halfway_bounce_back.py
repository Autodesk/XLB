"""
Base class for boundary conditions in a LBM simulation.
"""

import jax.numpy as jnp
from jax import jit
import jax.lax as lax
from functools import partial
import warp as wp
from typing import Any, Union, Tuple, Callable
import numpy as np

from xlb.velocity_set.velocity_set import VelocitySet
from xlb.precision_policy import PrecisionPolicy
from xlb.compute_backend import ComputeBackend
from xlb.operator.operator import Operator
from xlb.operator.boundary_condition.boundary_condition import (
    ImplementationStep,
    BoundaryCondition,
    HelperFunctionsBC,
)
from xlb.operator.boundary_masker.mesh_voxelization_method import MeshVoxelizationMethod


class HalfwayBounceBackBC(BoundaryCondition):
    """
    Halfway Bounce-back boundary condition for a lattice Boltzmann method simulation.

    TODO: Implement moving boundary conditions for this
    """

    def __init__(
        self,
        velocity_set: VelocitySet = None,
        precision_policy: PrecisionPolicy = None,
        compute_backend: ComputeBackend = None,
        indices=None,
        mesh_vertices=None,
        voxelization_method: MeshVoxelizationMethod = None,
        profile: Callable = None,
        prescribed_value: Union[float, Tuple[float, ...], np.ndarray] = None,
    ):
        # Call the parent constructor
        super().__init__(
            ImplementationStep.STREAMING,
            velocity_set,
            precision_policy,
            compute_backend,
            indices,
            mesh_vertices,
            voxelization_method,
        )

        # This BC needs padding for finding missing directions when imposed on a geometry that is in the domain interior
        self.needs_padding = True

        # This BC class accepts both constant prescribed values of velocity with keyword "prescribed_value" or
        # velocity profiles given by keyword "profile" which must be a callable function.
        self.profile = profile

        # A flag to enable moving wall treatment when either "prescribed_value" or "profile" are provided.
        self.needs_moving_wall_treatment = False

        if (profile is not None) or (prescribed_value is not None):
            self.needs_moving_wall_treatment = True

        # Handle no-slip BCs if neither prescribed_value or profile are provided.
        if prescribed_value is None and profile is None:
            print(f"WARNING! Assuming no-slip condition for BC type = {self.__class__.__name__}!")
            prescribed_value = [0] * self.velocity_set.d

        # Handle prescribed value if provided
        if prescribed_value is not None:
            if profile is not None:
                raise ValueError("Cannot specify both profile and prescribed_value")

            # Ensure prescribed_value is a NumPy array of floats
            if isinstance(prescribed_value, (tuple, list, np.ndarray)):
                prescribed_value = np.asarray(prescribed_value, dtype=np.float64)
            else:
                raise ValueError("Velocity prescribed_value must be a tuple, list, or array")

            # Create a constant prescribed profile function
            if self.compute_backend == ComputeBackend.WARP:
                if self.velocity_set.d == 2:
                    prescribed_value = np.array([prescribed_value[0], prescribed_value[1], 0.0], dtype=np.float64)
                prescribed_value = wp.vec(3, dtype=self.precision_policy.store_precision.wp_dtype)(prescribed_value)
            self.profile = self._create_constant_prescribed_profile(prescribed_value)

    def _create_constant_prescribed_profile(self, prescribed_value):
        @wp.func
        def prescribed_profile_warp(index: wp.vec3i, time: Any):
            return wp.vec3(prescribed_value[0], prescribed_value[1], prescribed_value[2])

<<<<<<< HEAD
            @wp.func
            def prescribed_profile_warp(index: Any, time: Any):
                return wp.vec3(prescribed_value[0], prescribed_value[1], prescribed_value[2])
=======
        def prescribed_profile_jax():
            return jnp.array(prescribed_value, dtype=self.precision_policy.store_precision.jax_dtype).reshape(-1, 1)
>>>>>>> e8709f29

        if self.compute_backend == ComputeBackend.JAX:
            return prescribed_profile_jax
        elif self.compute_backend == ComputeBackend.WARP:
            return prescribed_profile_warp

    @Operator.register_backend(ComputeBackend.JAX)
    @partial(jit, static_argnums=(0))
    def jax_implementation(self, f_pre, f_post, bc_mask, missing_mask):
        boundary = bc_mask == self.id
        new_shape = (self.velocity_set.q,) + boundary.shape[1:]
        boundary = lax.broadcast_in_dim(boundary, new_shape, tuple(range(self.velocity_set.d + 1)))

        # Add contribution due to moving_wall to f_missing
        moving_wall_component = 0.0
        if self.needs_moving_wall_treatment:
            u_wall = self.profile()
            cu = self.velocity_set.w[:, None] * jnp.tensordot(self.velocity_set.c, u_wall, axes=(0, 0))
            cu = cu.reshape((-1,) + (1,) * (len(f_post[1:].shape) - 1))
            moving_wall_component = 6.0 * cu

        # Apply the halfway bounce-back condition
        f_post = jnp.where(jnp.logical_and(missing_mask, boundary), f_pre[self.velocity_set.opp_indices] + moving_wall_component, f_post)

        return f_post

    def _construct_warp(self):
        # load helper functions. Explicitly using the WARP backend for helper functions as it may also be called by the Neon backend.
        bc_helper = HelperFunctionsBC(velocity_set=self.velocity_set, precision_policy=self.precision_policy, compute_backend=ComputeBackend.WARP)

        # Set local constants
        _opp_indices = self.velocity_set.opp_indices

        # Construct the functional for this BC
        @wp.func
        def functional(
            index: Any,
            timestep: Any,
            missing_mask: Any,
            f_0: Any,
            f_1: Any,
            f_pre: Any,
            f_post: Any,
        ):
            # Get wall velocity
            u_wall = self.profile(index, timestep)

            # Post-streaming values are only modified at missing direction
            _f = f_post
            for l in range(self.velocity_set.q):
                # If the mask is missing then take the opposite index
                if missing_mask[l] == wp.uint8(1):
                    # Get the pre-streaming distribution function in oppisite direction
                    _f[l] = f_pre[_opp_indices[l]]

                    # Add contribution due to moving_wall to f_missing
                    if wp.static(self.needs_moving_wall_treatment):
                        _f[l] += bc_helper.moving_wall_fpop_correction(u_wall, l)

            return _f

        kernel = self._construct_kernel(functional)

        return functional, kernel

    @Operator.register_backend(ComputeBackend.WARP)
    def warp_implementation(self, f_pre, f_post, bc_mask, missing_mask):
        # Launch the warp kernel
        wp.launch(
            self.warp_kernel,
            inputs=[f_pre, f_post, bc_mask, missing_mask],
            dim=f_pre.shape[1:],
        )
        return f_post

    def _construct_neon(self):
        functional, _ = self._construct_warp()
        return functional, None

    @Operator.register_backend(ComputeBackend.NEON)
    def neon_implementation(self, f_pre, f_post, bc_mask, missing_mask):
        # rise exception as this feature is not implemented yet
        raise NotImplementedError("This feature is not implemented in XLB with the NEON backend yet.")<|MERGE_RESOLUTION|>--- conflicted
+++ resolved
@@ -89,21 +89,17 @@
 
     def _create_constant_prescribed_profile(self, prescribed_value):
         @wp.func
-        def prescribed_profile_warp(index: wp.vec3i, time: Any):
+        def prescribed_profile_warp(index: Any, time: Any):
             return wp.vec3(prescribed_value[0], prescribed_value[1], prescribed_value[2])
 
-<<<<<<< HEAD
-            @wp.func
-            def prescribed_profile_warp(index: Any, time: Any):
-                return wp.vec3(prescribed_value[0], prescribed_value[1], prescribed_value[2])
-=======
         def prescribed_profile_jax():
             return jnp.array(prescribed_value, dtype=self.precision_policy.store_precision.jax_dtype).reshape(-1, 1)
->>>>>>> e8709f29
 
         if self.compute_backend == ComputeBackend.JAX:
             return prescribed_profile_jax
         elif self.compute_backend == ComputeBackend.WARP:
+            return prescribed_profile_warp
+        elif self.compute_backend == ComputeBackend.NEON:
             return prescribed_profile_warp
 
     @Operator.register_backend(ComputeBackend.JAX)
