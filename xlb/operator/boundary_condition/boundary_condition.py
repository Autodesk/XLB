--- conflicted
+++ resolved
@@ -17,11 +17,8 @@
 from xlb import DefaultConfig
 from xlb.operator.boundary_condition.boundary_condition_registry import boundary_condition_registry
 from xlb.operator.boundary_condition import HelperFunctionsBC
-<<<<<<< HEAD
+from xlb.operator.boundary_masker.mesh_voxelization_method import MeshVoxelizationMethod
 import neon
-=======
-from xlb.operator.boundary_masker.mesh_voxelization_method import MeshVoxelizationMethod
->>>>>>> 153e16aa
 
 
 # Enum for implementation step
@@ -169,11 +166,7 @@
             index = wp.vec3i(i, j, k)
 
             # read tid data
-<<<<<<< HEAD
-            _, _, _boundary_id, _missing_mask = bc_helper.get_bc_thread_data(f_0, f_1, bc_mask, missing_mask, index)
-=======
-            _, _, _boundary_id, _missing_mask = bc_helper.get_thread_data(f_1, f_1, bc_mask, missing_mask, index)
->>>>>>> 153e16aa
+            _, _, _boundary_id, _missing_mask = bc_helper.get_bc_thread_data(f_1, f_1, bc_mask, missing_mask, index)
 
             # Apply the functional
             if _boundary_id == _id:
@@ -194,7 +187,6 @@
 
         return aux_data_init_kernel
 
-<<<<<<< HEAD
     def _construct_aux_data_init_container(self, functional):
         """
         Constructs the Neon container for encoding auxilary data recovery.
@@ -212,15 +204,13 @@
         # Construct the Neon container
         @neon.Container.factory(name="EncodingAuxData_" + str(self.id))
         def aux_data_init_container(
-            f_0: Any,
             f_1: Any,
             bc_mask: Any,
             missing_mask: Any,
         ):
             def aux_data_init_ll(loader: neon.Loader):
-                loader.set_grid(f_0.get_grid())
-
-                f_0_pn = loader.get_read_handle(f_0)
+                loader.set_grid(f_1.get_grid())
+
                 f_1_pn = loader.get_write_handle(f_1)
                 bc_mask_pn = loader.get_read_handle(bc_mask)
                 missing_mask_pn = loader.get_read_handle(missing_mask)
@@ -228,13 +218,13 @@
                 @wp.func
                 def aux_data_init_cl(index: Any):
                     # read tid data
-                    _, _, _boundary_id, _missing_mask = bc_helper.neon_get_bc_thread_data(f_0_pn, f_1_pn, bc_mask_pn, missing_mask_pn, index)
+                    _, _, _boundary_id, _missing_mask = bc_helper.neon_get_bc_thread_data(f_1_pn, f_1_pn, bc_mask_pn, missing_mask_pn, index)
 
                     # Apply the functional
                     if _boundary_id == _id:
                         # prescribed_values is a q-sized vector of type wp.vec
                         warp_index = wp.vec3i()
-                        gloabl_index = wp.neon_global_idx(f_0_pn, index)
+                        gloabl_index = wp.neon_global_idx(f_1_pn, index)
                         warp_index[0] = wp.neon_get_x(gloabl_index)
                         warp_index[1] = wp.neon_get_y(gloabl_index)
                         warp_index[2] = wp.neon_get_z(gloabl_index)
@@ -267,10 +257,7 @@
         return aux_data_init_container
 
     # Initialize auxiliary data for the boundary condition.
-    def aux_data_init(self, f_0, f_1, bc_mask, missing_mask):
-=======
     def aux_data_init(self, f_1, bc_mask, missing_mask):
->>>>>>> 153e16aa
         if self.compute_backend == ComputeBackend.WARP:
             # Launch the warp kernel
             wp.launch(
@@ -282,10 +269,10 @@
             # We don't use boundary aux encoding/decoding in JAX
             self.prescribed_values = self.profile()
         elif self.compute_backend == ComputeBackend.NEON:
-            c = self._construct_aux_data_init_container(self.profile)(f_0, f_1, bc_mask, missing_mask)
+            c = self._construct_aux_data_init_container(self.profile)(f_1, bc_mask, missing_mask)
             c.run(0, container_runtime=neon.Container.ContainerRuntime.neon)
         self.is_initialized_with_aux_data = True
-        return f_0, f_1
+        return f_1
 
     def _construct_multires_aux_data_init_container(self, functional):
         """
@@ -304,16 +291,14 @@
         # Construct the Neon container
         @neon.Container.factory(name="MultiresEncodingAuxData_" + str(self.id))
         def aux_data_init_container(
-            f_0: Any,
             f_1: Any,
             bc_mask: Any,
             missing_mask: Any,
             level: Any,
         ):
             def aux_data_init_ll(loader: neon.Loader):
-                loader.set_mres_grid(f_0.get_grid(), level)
-
-                f_0_pn = loader.get_mres_read_handle(f_0)
+                loader.set_mres_grid(f_1.get_grid(), level)
+
                 f_1_pn = loader.get_mres_write_handle(f_1)
                 bc_mask_pn = loader.get_mres_read_handle(bc_mask)
                 missing_mask_pn = loader.get_mres_read_handle(missing_mask)
@@ -324,13 +309,13 @@
                 @wp.func
                 def aux_data_init_cl(index: Any):
                     # read tid data
-                    _, _, _boundary_id, _missing_mask = bc_helper.neon_get_bc_thread_data(f_0_pn, f_1_pn, bc_mask_pn, missing_mask_pn, index)
+                    _, _, _boundary_id, _missing_mask = bc_helper.neon_get_bc_thread_data(f_1_pn, f_1_pn, bc_mask_pn, missing_mask_pn, index)
 
                     # Apply the functional
                     if _boundary_id == _id:
                         # prescribed_values is a q-sized vector of type wp.vec
                         warp_index = wp.vec3i()
-                        gloabl_index = wp.neon_global_idx(f_0_pn, index)
+                        gloabl_index = wp.neon_global_idx(f_1_pn, index)
                         warp_index[0] = wp.neon_get_x(gloabl_index) // refinement
                         warp_index[1] = wp.neon_get_y(gloabl_index) // refinement
                         warp_index[2] = wp.neon_get_z(gloabl_index) // refinement
@@ -363,11 +348,11 @@
         return aux_data_init_container
 
     # Initialize auxiliary data for the boundary condition.
-    def multires_aux_data_init(self, f_0, f_1, bc_mask, missing_mask, level, stream):
+    def multires_aux_data_init(self, f_1, bc_mask, missing_mask, level, stream):
         if self.compute_backend in [ComputeBackend.JAX, ComputeBackend.WARP]:
             raise NotImplementedError(f"Operator {self.__class__.__name__} not supported in {self.compute_backend} backend.")
         if self.compute_backend == ComputeBackend.NEON:
-            c = self._construct_multires_aux_data_init_container(self.profile)(f_0, f_1, bc_mask, missing_mask, level)
+            c = self._construct_multires_aux_data_init_container(self.profile)(f_1, bc_mask, missing_mask, level)
             c.run(stream, container_runtime=neon.Container.ContainerRuntime.neon)
         self.is_initialized_with_aux_data = True
         return f_1