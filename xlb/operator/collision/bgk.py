--- conflicted
+++ resolved
@@ -19,19 +19,7 @@
     @partial(jit, static_argnums=(0,))
     def jax_implementation(self, f: jnp.ndarray, feq: jnp.ndarray, rho, u, omega):
         fneq = f - feq
-<<<<<<< HEAD
-        fout = f - omega * fneq
-        return fout
-
-    @Operator.register_backend(ComputeBackend.PALLAS)
-    def pallas_implementation(
-        self, f: jnp.ndarray, feq: jnp.ndarray, rho: jnp.ndarray, u: jnp.ndarray
-    ):
-        fneq = f - feq
-        fout = f - self.omega * fneq
-=======
         fout = f - self.compute_dtype(omega) * fneq
->>>>>>> 9a1bc615
         return fout
 
     def _construct_warp(self):
@@ -41,23 +29,9 @@
 
         # Construct the functional
         @wp.func
-<<<<<<< HEAD
-        def functional(
-            f: Any,
-            feq: Any,
-            rho: Any,
-            u: Any,
-        ):
-            # Compute the non-equilibrium distribution
-            fneq = f - feq
-
-            # Compute the collision
-            fout = f - _omega * fneq
-=======
         def functional(f: Any, feq: Any, rho: Any, u: Any, omega: Any):
             fneq = f - feq
             fout = f - self.compute_dtype(omega) * fneq
->>>>>>> 9a1bc615
             return fout
 
         # Construct the warp kernel
