import warp as wp
from typing import Any
from xlb.velocity_set.velocity_set import VelocitySet
from xlb.precision_policy import PrecisionPolicy
from xlb.compute_backend import ComputeBackend
from xlb.operator.boundary_masker.mesh_boundary_masker import MeshBoundaryMasker
from xlb.operator.operator import Operator


class MeshMaskerRay(MeshBoundaryMasker):
    """
    Operator for creating a boundary missing_mask from an STL file
    """

    def __init__(
        self,
        velocity_set: VelocitySet,
        precision_policy: PrecisionPolicy,
        compute_backend: ComputeBackend.WARP,
    ):
        # Call super
        super().__init__(velocity_set, precision_policy, compute_backend)

    def _construct_warp(self):
        # Make constants for warp
        _c = self.velocity_set.c
        _q = self.velocity_set.q
        _opp_indices = self.velocity_set.opp_indices

        @wp.kernel
        def kernel(
            mesh_id: wp.uint64,
            id_number: wp.int32,
<<<<<<< HEAD
            bc_mask: wp.array4d(dtype=wp.uint8),
            missing_mask: wp.array4d(dtype=wp.uint8),
        ):
            # get index
            i, j, k = wp.tid()

            # Get local indices
            index = wp.vec3i(i, j, k)

            # position of the point
            pos_bc_cell = self.index_to_position(index)

            for l in range(1, _q):
                _dir = wp.vec3f(wp.float32(_c[0, l]), wp.float32(_c[1, l]), wp.float32(_c[2, l]))
                # Max length depends on ray direction (diagonals are longer)
                max_length = wp.length(_dir)
                query = wp.mesh_query_ray(mesh_id, pos_bc_cell, _dir / max_length, max_length)
                if query.result:
                    # Set the boundary id and missing_mask
                    bc_mask[0, index[0], index[1], index[2]] = wp.uint8(id_number)
                    missing_mask[_opp_indices[l], index[0], index[1], index[2]] = wp.uint8(True)

        @wp.kernel
        def kernel_with_distance(
            mesh_id: wp.uint64,
            id_number: wp.int32,
            distances: wp.array4d(dtype=Any),
            bc_mask: wp.array4d(dtype=wp.uint8),
            missing_mask: wp.array4d(dtype=wp.uint8),
=======
            distances: wp.array4d(dtype=Any),
            bc_mask: wp.array4d(dtype=wp.uint8),
            missing_mask: wp.array4d(dtype=wp.bool),
            needs_mesh_distance: bool,
>>>>>>> 06773153
        ):
            # get index
            i, j, k = wp.tid()

            # Get local indices
            index = wp.vec3i(i, j, k)

            # position of the point
            cell_center_pos = self.index_to_position(index)

            # Find the fractional distance to the mesh in each direction
            for direction_idx in range(1, _q):
                direction_vec = wp.vec3f(wp.float32(_c[0, direction_idx]), wp.float32(_c[1, direction_idx]), wp.float32(_c[2, direction_idx]))
                # Max length depends on ray direction (diagonals are longer)
                max_length = wp.length(direction_vec)
                query = wp.mesh_query_ray(mesh_id, cell_center_pos, direction_vec / max_length, max_length)
                if query.result:
                    # Set the boundary id and missing_mask
                    bc_mask[0, index[0], index[1], index[2]] = wp.uint8(id_number)
<<<<<<< HEAD
                    missing_mask[_opp_indices[l], index[0], index[1], index[2]] = wp.uint8(True)
=======
                    missing_mask[_opp_indices[direction_idx], index[0], index[1], index[2]] = True

                    # If we don't need the mesh distance, we can return early
                    if not needs_mesh_distance:
                        continue
>>>>>>> 06773153

                    # get position of the mesh triangle that intersects with the ray
                    pos_mesh = wp.mesh_eval_position(mesh_id, query.face, query.u, query.v)
                    dist = wp.length(pos_mesh - cell_center_pos)
                    weight = self.store_dtype(dist / max_length)
                    distances[direction_idx, index[0], index[1], index[2]] = weight

        return None, kernel

    @Operator.register_backend(ComputeBackend.WARP)
    def warp_implementation(
        self,
        bc,
        distances,
        bc_mask,
        missing_mask,
    ):
        return self.warp_implementation_base(
            bc,
            distances,
            bc_mask,
            missing_mask,
        )<|MERGE_RESOLUTION|>--- conflicted
+++ resolved
@@ -31,42 +31,10 @@
         def kernel(
             mesh_id: wp.uint64,
             id_number: wp.int32,
-<<<<<<< HEAD
-            bc_mask: wp.array4d(dtype=wp.uint8),
-            missing_mask: wp.array4d(dtype=wp.uint8),
-        ):
-            # get index
-            i, j, k = wp.tid()
-
-            # Get local indices
-            index = wp.vec3i(i, j, k)
-
-            # position of the point
-            pos_bc_cell = self.index_to_position(index)
-
-            for l in range(1, _q):
-                _dir = wp.vec3f(wp.float32(_c[0, l]), wp.float32(_c[1, l]), wp.float32(_c[2, l]))
-                # Max length depends on ray direction (diagonals are longer)
-                max_length = wp.length(_dir)
-                query = wp.mesh_query_ray(mesh_id, pos_bc_cell, _dir / max_length, max_length)
-                if query.result:
-                    # Set the boundary id and missing_mask
-                    bc_mask[0, index[0], index[1], index[2]] = wp.uint8(id_number)
-                    missing_mask[_opp_indices[l], index[0], index[1], index[2]] = wp.uint8(True)
-
-        @wp.kernel
-        def kernel_with_distance(
-            mesh_id: wp.uint64,
-            id_number: wp.int32,
             distances: wp.array4d(dtype=Any),
             bc_mask: wp.array4d(dtype=wp.uint8),
             missing_mask: wp.array4d(dtype=wp.uint8),
-=======
-            distances: wp.array4d(dtype=Any),
-            bc_mask: wp.array4d(dtype=wp.uint8),
-            missing_mask: wp.array4d(dtype=wp.bool),
             needs_mesh_distance: bool,
->>>>>>> 06773153
         ):
             # get index
             i, j, k = wp.tid()
@@ -86,15 +54,11 @@
                 if query.result:
                     # Set the boundary id and missing_mask
                     bc_mask[0, index[0], index[1], index[2]] = wp.uint8(id_number)
-<<<<<<< HEAD
-                    missing_mask[_opp_indices[l], index[0], index[1], index[2]] = wp.uint8(True)
-=======
-                    missing_mask[_opp_indices[direction_idx], index[0], index[1], index[2]] = True
+                    missing_mask[_opp_indices[direction_idx], index[0], index[1], index[2]] = wp.uint8(True)
 
                     # If we don't need the mesh distance, we can return early
                     if not needs_mesh_distance:
                         continue
->>>>>>> 06773153
 
                     # get position of the mesh triangle that intersects with the ray
                     pos_mesh = wp.mesh_eval_position(mesh_id, query.face, query.u, query.v)
